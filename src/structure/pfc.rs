//! Implementation for a Plain Front-Coding (PFC) dictionary.

use byteorder::{BigEndian, ByteOrder};
use bytes::{Buf, Bytes, BytesMut};
use futures::stream::{Stream, StreamExt};
use std::cmp::{Ord, Ordering};
use std::convert::TryInto;
use std::error::Error;
use std::fmt;
use std::hash::{Hash, Hasher};
use std::io;
use tokio::io::{AsyncRead, AsyncReadExt, AsyncWriteExt};
use tokio_util::codec::{Decoder, FramedRead};

use super::logarray::*;
use super::util::*;
use super::vbyte;
use crate::storage::*;

#[derive(Debug)]
pub enum PfcError {
    InvalidCoding,
    NotEnoughData,
}

impl fmt::Display for PfcError {
    fn fmt(&self, formatter: &mut fmt::Formatter) -> Result<(), fmt::Error> {
        write!(formatter, "{:?}", self)
    }
}

impl From<LogArrayError> for PfcError {
    fn from(_err: LogArrayError) -> PfcError {
        PfcError::InvalidCoding
    }
}

impl Error for PfcError {}

impl From<PfcError> for io::Error {
    fn from(err: PfcError) -> std::io::Error {
        std::io::Error::new(std::io::ErrorKind::InvalidData, err)
    }
}

#[derive(Clone)]
pub struct PfcBlock {
    encoded_strings: Bytes,
    n_strings: usize,
}

const BLOCK_SIZE: usize = 8;

pub struct PfcBlockEntryIterator {
    block: PfcBlock,
    count: usize,
    pos: usize,
}

impl Iterator for PfcBlockEntryIterator {
    type Item = (usize, Bytes);

    fn next(&mut self) -> Option<(usize, Bytes)> {
        if self.pos == 0 {
            self.count = 1;
            let head = self.block.head();
            self.pos = head.len() + 1;

            Some((0, head))
        } else if self.count < self.block.n_strings {
            // at pos we read a vbyte with the length of the common prefix
            let (common, common_len) =
                vbyte::decode(&self.block.encoded_strings.as_ref()[self.pos..])
                    .expect("encoding error in self-managed data");

            self.pos += common_len;

            // next up is the suffix, again as a nul-terminated string.
            let postfix_end = self.pos
                + self.block.encoded_strings.as_ref()[self.pos..]
                    .iter()
                    .position(|&b| b == 0)
                    .unwrap();

            let result = (
                common
                    .try_into()
                    .expect("string prefix was too long to fit in a usize"),
                self.block.encoded_strings.slice(self.pos..postfix_end),
            );

            self.pos = postfix_end + 1;
            self.count += 1;

            Some(result)
        } else {
            None
        }
    }
}

pub struct PfcBlockIterator {
    entry_iterator: PfcBlockEntryIterator,
    string: Vec<u8>,
}

impl Iterator for PfcBlockIterator {
    type Item = String;

    fn next(&mut self) -> Option<String> {
        if let Some((prefix_size, postfix)) = self.entry_iterator.next() {
            let mut prefix = self.string[..prefix_size].to_vec();
            prefix.extend_from_slice(postfix.as_ref());
            self.string = prefix;

            Some(String::from_utf8(self.string.clone()).unwrap())
        } else {
            None
        }
    }
}

impl PfcBlock {
    pub fn parse(data: Bytes) -> Result<PfcBlock, PfcError> {
        Ok(PfcBlock {
            encoded_strings: data,
            n_strings: BLOCK_SIZE,
        })
    }

    pub fn parse_incomplete(data: Bytes, n_strings: usize) -> Result<PfcBlock, PfcError> {
        Ok(PfcBlock {
            encoded_strings: data,
            n_strings,
        })
    }

    pub fn head(&self) -> Bytes {
        let first_end = self
            .encoded_strings
            .as_ref()
            .iter()
            .position(|&b| b == 0)
            .unwrap();

        self.encoded_strings.slice(..first_end)
    }

    fn block_entries(&self) -> PfcBlockEntryIterator {
        PfcBlockEntryIterator {
            block: self.clone(),
            count: 0,
            pos: 0,
        }
    }

    fn entries(&self) -> PfcDictEntryIterator {
        PfcDictEntryIterator {
            block_iter: self.block_entries(),
            parts: Vec::with_capacity(BLOCK_SIZE),
        }
    }

    pub fn strings(&self) -> PfcBlockIterator {
        PfcBlockIterator {
            entry_iterator: self.block_entries(),
            string: Vec::with_capacity(BLOCK_SIZE),
        }
    }

    pub fn entry(&self, index: usize) -> Option<PfcDictEntry> {
        if index < self.n_strings {
            let entries: Vec<_> = self.block_entries().take(index + 1).collect();
            let mut take_prefix_lengths = vec![0_usize; entries.len() - 1];

            // first, gather all the prefix lengths.
            // we scan the prefix lengths in reverse order, and make sure that
            // each prefix that we write down is less than or equal to a later
            // prefix. This way we never take too much.
            let (mut last, _) = entries[index];
            for ix in (1..entries.len()).rev() {
                let (prefix, _) = entries[ix];
                if prefix < last {
                    take_prefix_lengths[ix - 1] = prefix;
                    last = prefix;
                } else {
                    take_prefix_lengths[ix - 1] = last;
                }

                if last == 0 {
                    break;
                }
            }

            // Having written down the prefixes, we now turn it into a list
            // of how much prefix we're interested in for every individual string.
            // This is a simple matter of subtracting two adjacent entries.
            for ix in (1..take_prefix_lengths.len()).rev() {
                take_prefix_lengths[ix] -= take_prefix_lengths[ix - 1];
            }

            let (_, postfix) = &entries[index];
            let mut result = Vec::with_capacity(BLOCK_SIZE);

            for ((_, entry), take) in entries.iter().zip(take_prefix_lengths.iter()) {
                result.push(entry.slice(..*take));
            }

            result.push(postfix.clone());

            Some(PfcDictEntry::new_optimized(result))
        } else {
            None
        }
    }

    pub fn get(&self, index: usize) -> Option<String> {
        if let Some(entry) = self.entry(index) {
            Some(entry.to_string())
        } else {
            None
        }
    }

    pub fn len(&self) -> usize {
        let len = self.encoded_strings.as_ref().len();
        vbyte::encoding_len(len as u64) + len
    }
}

pub struct PfcDictBlockIterator {
    dict: PfcDict,
    block_index: usize,
}

impl PfcDictBlockIterator {
    fn new(dict: PfcDict) -> Self {
        Self {
            dict,
            block_index: 0,
        }
    }
}

impl Iterator for PfcDictBlockIterator {
    type Item = PfcBlock;

    fn next(&mut self) -> Option<PfcBlock> {
        if self.block_index > self.dict.block_offsets.len() {
            None
        } else {
            let block_offset = if self.block_index == 0 {
                0
            } else {
                self.dict.block_offsets.entry(self.block_index - 1)
            } as usize;
            let remainder = self.dict.n_strings as usize - self.block_index * BLOCK_SIZE;

            if remainder == 0 {
                return None;
            }

            self.block_index += 1;

            let mut block = self.dict.blocks.clone();
            block.advance(block_offset);
            if remainder >= BLOCK_SIZE {
                Some(PfcBlock::parse(block).unwrap())
            } else {
                Some(PfcBlock::parse_incomplete(block, remainder).unwrap())
            }
        }
    }
}

pub struct PfcDictEntryIterator {
    block_iter: PfcBlockEntryIterator,
    parts: Vec<Bytes>,
}

impl Iterator for PfcDictEntryIterator {
    type Item = PfcDictEntry;
    fn next(&mut self) -> Option<PfcDictEntry> {
        if let Some((mut prefix_len, bytes)) = self.block_iter.next() {
            let mut end;
            if prefix_len == 0 {
                end = 0;
            } else {
                end = self.parts.len();
                for (index, part) in self.parts.iter_mut().enumerate() {
                    match prefix_len.cmp(&part.len()) {
                        Ordering::Greater => {
                            prefix_len -= part.len();
                        }
                        Ordering::Less => {
                            end = index + 1;
                            let new_bytes = part.slice(..prefix_len);
                            *part = new_bytes;
                            break;
                        }
                        Ordering::Equal => {
                            end = index + 1;
                            break;
                        }
                    }
                }
            }

            self.parts.truncate(end);
            self.parts.push(bytes);

            Some(PfcDictEntry::new_optimized(self.parts.clone()))
        } else {
            None
        }
    }
}

/// An entry in a pfc dictionary.
///
/// This is a low-memory structure, basically just holding a pointer, some metadata and a block entry number.
/// Its purpose is for use in sorting of dictionary entries without having to copy a lot of strings.
#[derive(Clone, Debug)]
pub struct PfcDictEntry {
    parts: Vec<Bytes>,
}

impl PfcDictEntry {
    pub fn new(parts: Vec<Bytes>) -> Self {
        Self { parts }
    }

    pub fn new_optimized(parts: Vec<Bytes>) -> Self {
        let mut entry = Self::new(parts);
        entry.optimize();

        entry
    }

    pub fn len(&self) -> usize {
        self.parts.iter().map(|b| b.len()).sum::<usize>()
    }

    pub fn to_bytes(&self) -> Vec<u8> {
        let len = self.len();
        let mut vec = Vec::with_capacity(len);

        for part in self.parts.iter() {
            vec.extend(part);
        }

        vec
    }

    /// optimize size
    ///
    /// For short strings, a list of pointers may be much less
    /// efficient than a copy of the string.  This will copy the
    /// underlying string if that is the case.
    pub fn optimize(&mut self) {
        let overhead_size = std::mem::size_of::<Bytes>() * self.parts.len();

        if std::mem::size_of::<Bytes>() + self.len() < overhead_size {
            let mut bytes = BytesMut::with_capacity(self.len());
            for part in self.parts.iter() {
                bytes.extend(part);
            }

            self.parts = vec![bytes.freeze()];
        }
    }

    pub fn buf_eq<B: Buf>(&self, mut b: B) -> bool {
        if self.len() != b.remaining() {
            false
        } else if self.len() == 0 {
            true
        } else {
            let mut it = self.parts.iter();
            let mut part = it.next().unwrap();
            loop {
                let slice = b.chunk();

                match part.len().cmp(&slice.len()) {
                    Ordering::Less => {
                        if part.as_ref() != &slice[..part.len()] {
                            return false;
                        }
                    }
                    Ordering::Equal => {
                        if part != slice {
                            return false;
                        }

                        assert!(it.next().is_none());
                        return true;
                    }
                    Ordering::Greater => {
                        panic!("This should never happen because it'd mean our entry is larger than the buffer passed in, but we already checked to make sure that is not the case");
                    }
                }

                b.advance(part.len());
                part = it.next().unwrap();
            }
        }
    }
}

impl PartialEq for PfcDictEntry {
    fn eq(&self, other: &Self) -> bool {
        // unequal length, so can't be equal
        if self.len() != other.len() {
            return false;
        }

        self.cmp(other) == Ordering::Equal
    }
}

impl fmt::Display for PfcDictEntry {
    fn fmt(&self, f: &mut fmt::Formatter) -> fmt::Result {
        let vec = self.to_bytes();
        write!(f, "{}", String::from_utf8(vec).unwrap())
    }
}

impl Eq for PfcDictEntry {}

impl Hash for PfcDictEntry {
    fn hash<H: Hasher>(&self, state: &mut H) {
        for part in self.parts.iter() {
            state.write(part);
        }
    }
}

impl Ord for PfcDictEntry {
    fn cmp(&self, other: &Self) -> Ordering {
        // both are empty, so equal
        if self.len() == 0 && other.len() == 0 {
            return Ordering::Equal;
        }

        let mut it1 = self.parts.iter();
        let mut it2 = other.parts.iter();
        let mut part1 = it1.next().unwrap().clone();
        let mut part2 = it2.next().unwrap().clone();

        loop {
            match part1.len().cmp(&part2.len()) {
                Ordering::Equal => {
                    match part1.cmp(&part2) {
                        Ordering::Less => return Ordering::Less,
                        Ordering::Greater => return Ordering::Greater,
                        Ordering::Equal => {}
                    }

                    let p1_next = it1.next();
                    let p2_next = it2.next();

                    if let (Some(p1), Some(p2)) = (p1_next, p2_next) {
                        part1 = p1.clone();
                        part2 = p2.clone();
                    } else if p1_next.is_none() && p2_next.is_none() {
                        // done! everything has been compared equally and nothign remains.
                        return Ordering::Equal;
                    } else if p1_next.is_none() {
                        // the left side is a prefix of the right side

                        return Ordering::Less;
                    } else {
                        return Ordering::Greater;
                    }
                }
                Ordering::Less => {
                    let part2_slice = part2.slice(0..part1.len());
                    match part1.cmp(&part2_slice) {
                        Ordering::Less => return Ordering::Less,
                        Ordering::Greater => return Ordering::Greater,
                        Ordering::Equal => {}
                    }

                    part2 = part2.slice(part1.len()..);
                    let part1_option = it1.next();
                    if part1_option.is_none() {
                        return Ordering::Less;
                    }
                    part1 = part1_option.unwrap().clone();
                }
                Ordering::Greater => {
                    let part1_slice = part1.slice(0..part2.len());
                    match part1_slice.cmp(&part2) {
                        Ordering::Less => return Ordering::Less,
                        Ordering::Greater => return Ordering::Greater,
                        Ordering::Equal => {}
                    }

                    part1 = part1.slice(part2.len()..);
                    let part2_option = it2.next();
                    if part2_option.is_none() {
                        return Ordering::Greater;
                    }
                    part2 = part2_option.unwrap().clone();
                }
            }
        }
    }
}

impl PartialOrd for PfcDictEntry {
    fn partial_cmp(&self, other: &Self) -> Option<Ordering> {
        Some(self.cmp(other))
    }
}

#[derive(Clone)]
pub struct PfcDict {
    n_strings: u64,
    block_offsets: LogArray,
    blocks: Bytes,
}

impl PfcDict {
    pub fn parse(blocks: Bytes, offsets: Bytes) -> Result<PfcDict, PfcError> {
        let n_strings = BigEndian::read_u64(&blocks.as_ref()[blocks.as_ref().len() - 8..]);

        let block_offsets = LogArray::parse(offsets)?;

        Ok(PfcDict {
            n_strings,
            block_offsets,
            blocks,
        })
    }

    pub fn len(&self) -> usize {
        self.n_strings as usize
    }

    fn calculate_block_offset_index(&self, ix: usize) -> Option<(u64, usize)> {
        if (ix as u64) < self.n_strings {
            let block_index = ix / BLOCK_SIZE;
            let block_offset = if block_index == 0 {
                0
            } else {
                self.block_offsets.entry(block_index - 1)
            };

            let index_in_block = ix % BLOCK_SIZE;
            Some((block_offset, index_in_block))
        } else {
            None
        }
    }

    pub fn entry(&self, ix: usize) -> Option<PfcDictEntry> {
        if let Some((block_offset, index_in_block)) = self.calculate_block_offset_index(ix) {
            let mut block_bytes = self.blocks.clone();
            block_bytes.advance(block_offset as usize);

            let block = PfcBlock::parse(block_bytes).unwrap();
            block.entry(index_in_block)
        } else {
            None
        }
    }

    pub fn get(&self, ix: usize) -> Option<String> {
        if let Some((block_offset, index_in_block)) = self.calculate_block_offset_index(ix) {
            let mut block_bytes = self.blocks.clone();
            block_bytes.advance(block_offset as usize);

            let block = PfcBlock::parse(block_bytes).unwrap();
            block.get(index_in_block)
        } else {
            None
        }
    }

    pub fn id(&self, s: &str) -> Option<u64> {
        let s_bytes = s.as_bytes();
        // let's binary search
        let mut min = 0;
        let mut max = self.block_offsets.len();
        let mut mid: usize;

        while min <= max {
            mid = (min + max) / 2;

            let block_offset = if mid == 0 {
                0
            } else {
                self.block_offsets.entry(mid - 1) as usize
            };
            let block_slice = &self.blocks.as_ref()[block_offset..]; // this is probably more than one block, but we're only interested in the first string anyway
            let head_end = block_slice.iter().position(|&b| b == 0).unwrap();
            let head_slice = &block_slice[..head_end];

            match s_bytes.cmp(head_slice) {
                Ordering::Less => {
                    if mid == 0 {
                        // we checked the first block and determined that the string should be in the previous block, if it exists.
                        // but since this is the first block, the string doesn't exist.
                        return None;
                    }
                    max = mid - 1;
                }
                Ordering::Greater => min = mid + 1,
                Ordering::Equal => return Some((mid * BLOCK_SIZE) as u64), // what luck! turns out the string we were looking for was the block head
            }
        }

        let found = max;

        // we found the block the string should be part of.
        let block_start = if found == 0 {
            0
        } else {
            self.block_offsets.entry(found - 1) as usize
        };
        let remainder = self.n_strings as usize - (found * BLOCK_SIZE);
        let mut block = self.blocks.clone();
        block.advance(block_start);
        let block = if remainder >= BLOCK_SIZE {
            PfcBlock::parse(block).unwrap()
        } else {
            PfcBlock::parse_incomplete(block, remainder as usize).unwrap()
        };

        for (count, block_entry) in block.entries().enumerate() {
            if block_entry.buf_eq(s_bytes) {
                return Some((found * BLOCK_SIZE + count) as u64);
            }
        }

        None
    }

    pub fn strings(&self) -> impl Iterator<Item = String> {
        let block_iterator = PfcDictBlockIterator::new(self.clone());

        block_iterator.flat_map(|block| block.strings())
    }

    pub fn entries(&self) -> impl Iterator<Item = PfcDictEntry> {
        let block_iterator = PfcDictBlockIterator::new(self.clone());

        block_iterator.flat_map(|block| block.entries())
    }
}

pub struct PfcDictFileBuilder<W: SyncableFile> {
    /// the file that this builder writes the pfc blocks to
    pfc_blocks_file: W,
    /// the file that this builder writes the block offsets to
    pfc_block_offsets_file: W,
    /// the amount of strings in this dict so far
    count: usize,
    /// the size in bytes of the pfc data structure so far
    size: usize,
    last: Option<Vec<u8>>,
    index: Vec<u64>,
}

impl<W: 'static + SyncableFile> PfcDictFileBuilder<W> {
    pub fn new(pfc_blocks_file: W, pfc_block_offsets_file: W) -> PfcDictFileBuilder<W> {
        PfcDictFileBuilder {
            pfc_blocks_file,
            pfc_block_offsets_file,
            count: 0,
            size: 0,
            last: None,
            index: Vec::new(),
        }
    }

    pub async fn add_entry(&mut self, e: &PfcDictEntry) -> io::Result<u64> {
        let bytes = e.to_bytes();
        self.add_bytes(&bytes).await
    }

    pub async fn add(&mut self, s: &str) -> io::Result<u64> {
        let bytes = s.as_bytes();
        self.add_bytes(bytes).await
    }

    pub async fn add_bytes(&mut self, bytes: &[u8]) -> io::Result<u64> {
        if self.count % BLOCK_SIZE == 0 {
            if self.count != 0 {
                // this is the start of a block, but not the start of the first block
                // we need to store an index
                self.index.push(self.size as u64);
            }
            let len = write_nul_terminated_bytes(&mut self.pfc_blocks_file, bytes).await?;
            self.size += len;
        } else {
            let common = find_common_prefix(&self.last.as_ref().unwrap(), bytes);
            let postfix = bytes[common..].to_vec();
            let common_len = vbyte::write_async(&mut self.pfc_blocks_file, common as u64).await?;
            let slice_len = write_nul_terminated_bytes(&mut self.pfc_blocks_file, &postfix).await?;
            self.size += common_len + slice_len;
        }

        self.count += 1;
        self.last = Some(bytes.to_vec());

        Ok(self.count as u64)
    }

    pub async fn add_all_entries<I: 'static + Iterator<Item = PfcDictEntry> + Send>(
        &mut self,
        it: I,
    ) -> io::Result<Vec<u64>> {
        let mut result = Vec::new();
        for next in it {
            let r = self.add_entry(&next).await?;
            result.push(r);
        }

        Ok(result)
    }

    pub async fn add_all<'a, I: 'static + Iterator<Item = &'a str> + Send>(
        &mut self,
        it: I,
    ) -> io::Result<Vec<u64>> {
        let mut result = Vec::new();
        for next in it {
            let r = self.add(next).await?;
            result.push(r);
        }

        Ok(result)
    }

    /// finish the data structure
    pub async fn finalize(mut self) -> io::Result<()> {
        let width = if self.index.is_empty() {
            1
        } else {
            64 - self.index[self.index.len() - 1].leading_zeros()
        };
        let mut builder = LogArrayFileBuilder::new(self.pfc_block_offsets_file, width as u8);
        let count = self.count as u64;

        builder.push_vec(self.index).await?;
        builder.finalize().await?;

        write_padding(&mut self.pfc_blocks_file, self.size, 8).await?;
        write_u64(&mut self.pfc_blocks_file, count).await?;
        self.pfc_blocks_file.flush().await?;
        self.pfc_blocks_file.sync_all().await?;

        Ok(())
    }
}

struct PfcDecoder {
    last: Option<BytesMut>,
    index: usize,
    total: u64,
}

impl PfcDecoder {
    fn new(total: u64) -> Self {
        Self {
            last: None,
            index: 0,
            total,
        }
    }
}

impl Decoder for PfcDecoder {
    type Item = String;
    type Error = io::Error;
    fn decode(&mut self, bytes: &mut BytesMut) -> Result<Option<String>, io::Error> {
        if self.index as u64 == self.total {
            bytes.clear();
            return Ok(None);
        }

        let pos;
        let vbyte;

        match self.index % 8 == 0 {
            true => {
                // this is the start of a block. we expect a 0-delimited cstring
                pos = bytes.iter().position(|&b| b == 0);
                vbyte = None;
            }
            false => {
                // This is in the middle of some block. we expect a vbyte followed by some 0-delimited cstring
                match vbyte::decode(&bytes) {
                    Ok((prefix_len, vbyte_len)) => {
                        pos = bytes.iter().skip(vbyte_len).position(|&b| b == 0);
                        if pos.is_none() {
                            // we haven't read enough yet to extract a full string. don't advance anything.
                            return Ok(None);
                        }

                        bytes.advance(vbyte_len);
                        vbyte = Some(prefix_len);
                    }
                    // The buffer might be in the middle of a vbyte. If that's the case, prompt for more data.
                    Err(vbyte::DecodeError::UnexpectedEndOfBuffer) => return Ok(None),
                    Err(e) => panic!("error decoding vbyte in pfc block: {:?}", e),
                }
            }
        };

        match pos {
            None => Ok(None),
<<<<<<< HEAD
            Some(pos) => match self.index % 8 == 0 {
                true => {
                    // this is the start of a block. we expect a 0-delimited cstring
                    let b = bytes.split_to(pos);
                    bytes.advance(1);
                    let s = String::from_utf8(b.to_vec()).expect("expected utf8 string");
                    self.last = Some(b);
                    self.index += 1;

                    Ok(Some(s))
                }
                false => {
                    // This is in the middle of some block. we expect a vbyte followed by some 0-delimited cstring
                    let last = self.last.as_ref().unwrap();
                    let (prefix_len, vbyte_len) = vbyte::decode_buf(bytes).expect("expected vbyte");
                    let b = bytes.split_to(pos - vbyte_len);
                    bytes.advance(1);
                    let mut full = BytesMut::with_capacity(prefix_len as usize + b.len());
                    full.extend_from_slice(&last[..prefix_len as usize]);
                    full.extend_from_slice(&b);

                    let s = String::from_utf8(full.to_vec()).expect("expected utf8 string");
                    self.last = Some(full);
                    self.index += 1;

                    Ok(Some(s))
=======
            Some(pos) => {
                let b = bytes.split_to(pos);
                bytes.advance(1);
                match vbyte {
                    None => {
                        let s = String::from_utf8(b.to_vec()).expect("expected utf8 string");
                        self.last = Some(b);
                        self.index += 1;

                        Ok(Some(s))
                    }
                    Some(prefix_len) => {
                        let last = self.last.as_ref().unwrap();
                        let mut full = BytesMut::with_capacity(prefix_len as usize + b.len());
                        full.extend_from_slice(&last[..prefix_len as usize]);
                        full.extend_from_slice(&b);

                        let s = String::from_utf8(full.to_vec()).expect("expected utf8 string");
                        self.last = Some(full);
                        self.index += 1;

                        Ok(Some(s))
                    }
>>>>>>> 5f6dfa88
                }
            }
        }
    }
}

pub async fn dict_file_get_count<F: 'static + FileLoad>(file: F) -> io::Result<u64> {
    let mut result = vec![0; 8];
    file.open_read_from(file.size().await? - 8)
        .await?
        .read_exact(&mut result)
        .await?;
    Ok(BigEndian::read_u64(&result))
}

pub async fn dict_file_to_stream<F: 'static + FileLoad>(
    file: F,
) -> io::Result<impl Stream<Item = io::Result<String>> + Unpin + Send> {
    let total = dict_file_get_count(file.clone()).await?;
    Ok(dict_reader_to_stream(file.open_read().await?, total))
}

pub fn dict_reader_to_stream<A: 'static + AsyncRead + Unpin + Send>(
    r: A,
    total: u64,
) -> impl Stream<Item = io::Result<String>> + Unpin + Send {
    FramedRead::new(r, PfcDecoder::new(total))
}

pub async fn dict_file_to_indexed_stream<F: 'static + FileLoad>(
    file: F,
    offset: u64,
) -> io::Result<impl Stream<Item = io::Result<(u64, String)>> + Unpin + Send> {
    let total = dict_file_get_count(file.clone()).await?;
    Ok(dict_reader_to_indexed_stream(
        file.open_read().await?,
        offset,
        total,
    ))
}

pub fn dict_reader_to_indexed_stream<A: 'static + AsyncRead + Unpin + Send>(
    r: A,
    offset: u64,
    total: u64,
) -> impl Stream<Item = io::Result<(u64, String)>> + Send {
    let dict_stream = dict_reader_to_stream(r, total);

    dict_stream.enumerate().map(move |(i, x)| match x {
        Ok(x) => Ok(((i + 1) as u64 + offset, x)),
        Err(e) => Err(e),
    })
}

pub async fn merge_dictionaries<
    'a,
    F: 'static + FileLoad + FileStore,
    I: Iterator<Item = &'a PfcDict>,
>(
    dictionaries: I,
    dict_files: DictionaryFiles<F>,
) -> io::Result<()> {
    let iterators: Vec<_> = dictionaries.map(|d| d.entries()).collect();

    let pick_fn = |vals: &[Option<&PfcDictEntry>]| {
        vals.iter()
            .enumerate()
            .filter(|(_, v)| v.is_some())
            .min_by(|(_, x), (_, y)| x.cmp(y))
            .map(|(ix, _)| ix)
    };

    let sorted_iterator = sorted_iterator(iterators, pick_fn);

    let mut builder = PfcDictFileBuilder::new(
        dict_files.blocks_file.open_write().await?,
        dict_files.offsets_file.open_write().await?,
    );

    builder.add_all_entries(sorted_iterator).await?;
    builder.finalize().await
}

#[cfg(test)]
mod tests {
    use super::*;
    use crate::storage::memory::*;
    use futures::stream::TryStreamExt;

    #[tokio::test]
    async fn can_create_pfc_dict_small() {
        let contents = vec!["aaaaa", "aabbb", "ccccc"];
        let blocks = MemoryBackedStore::new();
        let offsets = MemoryBackedStore::new();
        let mut builder = PfcDictFileBuilder::new(
            blocks.open_write().await.unwrap(),
            offsets.open_write().await.unwrap(),
        );
        builder.add_all(contents.into_iter()).await.unwrap();
        builder.finalize().await.unwrap();

        let p = PfcDict::parse(blocks.map().await.unwrap(), offsets.map().await.unwrap()).unwrap();

        assert_eq!(Some("aaaaa".to_string()), p.get(0));
        assert_eq!(Some("aabbb".to_string()), p.get(1));
        assert_eq!(Some("ccccc".to_string()), p.get(2));
        assert_eq!(None, p.get(4));

        let mut i = p.strings();

        assert_eq!(Some("aaaaa".to_string()), i.next());
        assert_eq!(Some("aabbb".to_string()), i.next());
        assert_eq!(Some("ccccc".to_string()), i.next());
        assert_eq!(None, i.next());
    }

    #[tokio::test]
    async fn can_create_pfc_dict_large() {
        let contents = vec![
            "aaaaa",
            "aabbb",
            "ccccc",
            "ddddd asfdl;kfasf opxcvucvkhf asfopihvpvoihfasdfjv;xivh",
            "deasdfvv apobk,naf;libpoiujsafd",
            "deasdfvv apobk,x",
            "ee",
            "eee",
            "eeee",
            "great scott",
        ];

        let blocks = MemoryBackedStore::new();
        let offsets = MemoryBackedStore::new();
        let mut builder = PfcDictFileBuilder::new(
            blocks.open_write().await.unwrap(),
            offsets.open_write().await.unwrap(),
        );

        builder.add_all(contents.into_iter()).await.unwrap();
        builder.finalize().await.unwrap();

        let p = PfcDict::parse(blocks.map().await.unwrap(), offsets.map().await.unwrap()).unwrap();

        assert_eq!(Some("aaaaa".to_string()), p.get(0));
        assert_eq!(Some("aabbb".to_string()), p.get(1));
        assert_eq!(Some("ccccc".to_string()), p.get(2));
        assert_eq!(Some("eeee".to_string()), p.get(8));
        assert_eq!(Some("great scott".to_string()), p.get(9));
        assert_eq!(None, p.get(10));
    }

    #[tokio::test]
    async fn retrieve_id_from_dict() {
        let contents = vec![
            "aaaaa",
            "aaaaaaaaaa",
            "aaaabbbbbb",
            "abcdefghijk",
            "addeeerafa",
            "arf",
            "bapofsi",
            "barf",
            "berf",
            "boo boo boo boo",
            "bzwas baraf",
            "dradsfadfvbbb",
            "eadfpoicvu",
            "eeeee ee e eee",
            "faadsafdfaf sdfasdf",
            "frumps framps fremps",
            "gahh",
            "hai hai hai",
        ];

        let blocks = MemoryBackedStore::new();
        let offsets = MemoryBackedStore::new();
        let mut builder = PfcDictFileBuilder::new(
            blocks.open_write().await.unwrap(),
            offsets.open_write().await.unwrap(),
        );

        builder.add_all(contents.into_iter()).await.unwrap();
        builder.finalize().await.unwrap();

        let dict =
            PfcDict::parse(blocks.map().await.unwrap(), offsets.map().await.unwrap()).unwrap();

        assert_eq!(Some(0), dict.id("aaaaa"));
        assert_eq!(Some(5), dict.id("arf"));
        assert_eq!(Some(7), dict.id("barf"));
        assert_eq!(Some(8), dict.id("berf"));
        assert_eq!(Some(15), dict.id("frumps framps fremps"));
        assert_eq!(Some(16), dict.id("gahh"));
        assert_eq!(Some(17), dict.id("hai hai hai"));
        assert_eq!(None, dict.id("arrf"));
        assert_eq!(None, dict.id("a"));
        assert_eq!(None, dict.id("zzz"));
    }

    #[tokio::test]
    async fn retrieve_all_strings() {
        let contents = vec![
            "aaaaa",
            "aaaaaaaaaa",
            "aaaabbbbbb",
            "abcdefghijk",
            "addeeerafa",
            "arf",
            "bapofsi",
            "barf",
            "berf",
            "boo boo boo boo",
            "bzwas baraf",
            "dradsfadfvbbb",
            "eadfpoicvu",
            "eeeee ee e eee",
            "faadsafdfaf sdfasdf",
            "frumps framps fremps",
            "gahh",
            "hai hai hai",
        ];

        let blocks = MemoryBackedStore::new();
        let offsets = MemoryBackedStore::new();
        let mut builder = PfcDictFileBuilder::new(
            blocks.open_write().await.unwrap(),
            offsets.open_write().await.unwrap(),
        );

        builder.add_all(contents.clone().into_iter()).await.unwrap();
        builder.finalize().await.unwrap();

        let dict =
            PfcDict::parse(blocks.map().await.unwrap(), offsets.map().await.unwrap()).unwrap();

        let result: Vec<String> = dict.strings().collect();
        assert_eq!(contents, result);
    }

    #[tokio::test]
    async fn retrieve_all_strings_from_file() {
        let contents = vec![
            "aaaaa",
            "aaaaaaaaaa",
            "aaaabbbbbb",
            "abcdefghijk",
            "addeeerafa",
            "arf",
            "bapofsi",
            "barf",
            "berf",
            "boo boo boo boo",
            "bzwas baraf",
            "dradsfadfvbbb",
            "eadfpoicvu",
            "eeeee ee e eee",
            "faadsafdfaf sdfasdf",
            "frumps framps fremps",
            "gahh",
            "hai hai hai",
        ];

        let blocks = MemoryBackedStore::new();
        let offsets = MemoryBackedStore::new();
        let mut builder = PfcDictFileBuilder::new(
            blocks.open_write().await.unwrap(),
            offsets.open_write().await.unwrap(),
        );

        builder.add_all(contents.clone().into_iter()).await.unwrap();
        builder.finalize().await.unwrap();

        let stream = dict_file_to_stream(blocks).await.unwrap();

        let result: Vec<String> = stream.try_collect().await.unwrap();
        assert_eq!(contents, result);
    }

    #[tokio::test]
    async fn retrieve_all_strings_from_file_multiple_of_eight() {
        let contents = vec![
            "aaaaa",
            "aaaaaaaaaa",
            "aaaabbbbbb",
            "abcdefghijk",
            "addeeerafa",
            "arf",
            "bapofsi",
            "barf",
            "berf",
            "boo boo boo boo",
            "bzwas baraf",
            "dradsfadfvbbb",
            "eadfpoicvu",
            "eeeee ee e eee",
            "faadsafdfaf sdfasdf",
            "frumps framps fremps",
        ];

        let blocks = MemoryBackedStore::new();
        let offsets = MemoryBackedStore::new();
        let mut builder = PfcDictFileBuilder::new(
            blocks.open_write().await.unwrap(),
            offsets.open_write().await.unwrap(),
        );

        builder.add_all(contents.clone().into_iter()).await.unwrap();
        builder.finalize().await.unwrap();

        let stream = dict_file_to_stream(blocks).await.unwrap();

        let result: Vec<String> = stream.try_collect().await.unwrap();
        assert_eq!(contents, result);
    }

    #[tokio::test]
    async fn retrieve_all_indexed_strings_from_file() {
        let contents = vec![
            "aaaaa",
            "aaaaaaaaaa",
            "aaaabbbbbb",
            "abcdefghijk",
            "addeeerafa",
            "arf",
            "bapofsi",
            "barf",
            "berf",
            "boo boo boo boo",
            "bzwas baraf",
            "dradsfadfvbbb",
            "eadfpoicvu",
            "eeeee ee e eee",
            "faadsafdfaf sdfasdf",
            "frumps framps fremps",
            "gahh",
            "hai hai hai",
        ];

        let blocks = MemoryBackedStore::new();
        let offsets = MemoryBackedStore::new();
        let mut builder = PfcDictFileBuilder::new(
            blocks.open_write().await.unwrap(),
            offsets.open_write().await.unwrap(),
        );

        builder.add_all(contents.clone().into_iter()).await.unwrap();
        builder.finalize().await.unwrap();

        let stream = dict_file_to_indexed_stream(blocks, 0).await.unwrap();

        let result: Vec<(u64, String)> = stream.try_collect().await.unwrap();
        assert_eq!((1, "aaaaa".to_string()), result[0]);
        assert_eq!((8, "barf".to_string()), result[7]);
        assert_eq!((9, "berf".to_string()), result[8]);
    }

    #[tokio::test]
    async fn get_pfc_count_from_file() {
        let contents = vec![
            "aaaaa",
            "aaaaaaaaaa",
            "aaaabbbbbb",
            "abcdefghijk",
            "addeeerafa",
            "arf",
            "bapofsi",
            "barf",
            "berf",
            "boo boo boo boo",
            "bzwas baraf",
            "dradsfadfvbbb",
            "eadfpoicvu",
            "eeeee ee e eee",
            "faadsafdfaf sdfasdf",
            "frumps framps fremps",
            "gahh",
            "hai hai hai",
        ];

        let blocks = MemoryBackedStore::new();
        let offsets = MemoryBackedStore::new();
        let mut builder = PfcDictFileBuilder::new(
            blocks.open_write().await.unwrap(),
            offsets.open_write().await.unwrap(),
        );

        builder.add_all(contents.clone().into_iter()).await.unwrap();
        builder.finalize().await.unwrap();

        let count = dict_file_get_count(blocks).await.unwrap();

        assert_eq!(18, count);
    }

    #[test]
    fn bufeq_empty_entry() {
        let entry = PfcDictEntry::new(Vec::new());

        assert!(entry.buf_eq(Bytes::from(b"".as_ref())));
        assert!(!entry.buf_eq(Bytes::from(b"a".as_ref())));
    }

    #[test]
    fn bufeq_single_part_entry() {
        let entry = PfcDictEntry::new(vec![Bytes::from(b"aaaaa".as_ref())]);

        assert!(entry.buf_eq(Bytes::from(b"aaaaa".as_ref())));
        assert!(!entry.buf_eq(Bytes::from(b"a".as_ref())));
        assert!(!entry.buf_eq(Bytes::from(b"".as_ref())));
    }

    #[test]
    fn bufeq_multi_part_entry() {
        let contents: Vec<&[u8]> = vec![b"abcde", b"fghijkl", b"mnop"];

        let entry = PfcDictEntry::new(contents.into_iter().map(|b| Bytes::from(b)).collect());

        assert!(entry.buf_eq(Bytes::from(b"abcdefghijklmnop".as_ref())));
        assert!(!entry.buf_eq(Bytes::from(b"abcde".as_ref())));
        assert!(!entry.buf_eq(Bytes::from(b"abcdefghijkl".as_ref())));
        assert!(!entry.buf_eq(Bytes::from(b"abcdefghijklxxxx".as_ref())));
        assert!(!entry.buf_eq(Bytes::from(b"".as_ref())));
    }

    #[test]
    fn compare_empty_entries() {
        let contents1: Vec<&[u8]> = Vec::new();
        let contents2: Vec<&[u8]> = Vec::new();

        let entry1 = PfcDictEntry::new(contents1.into_iter().map(|b| Bytes::from(b)).collect());
        let entry2 = PfcDictEntry::new(contents2.into_iter().map(|b| Bytes::from(b)).collect());

        assert_eq!(entry1, entry2);
    }

    #[test]
    fn compare_entries_unequal_length_less() {
        let contents1: Vec<&[u8]> = vec![b"a"];
        let contents2: Vec<&[u8]> = vec![b"aaaaa"];

        let entry1 = PfcDictEntry::new(contents1.into_iter().map(|b| Bytes::from(b)).collect());
        let entry2 = PfcDictEntry::new(contents2.into_iter().map(|b| Bytes::from(b)).collect());

        assert!(entry1 < entry2);
    }

    #[test]
    fn compare_entries_unequal_length_greater() {
        let contents1: Vec<&[u8]> = vec![b"aaaaa"];
        let contents2: Vec<&[u8]> = vec![b"a"];

        let entry1 = PfcDictEntry::new(contents1.into_iter().map(|b| Bytes::from(b)).collect());
        let entry2 = PfcDictEntry::new(contents2.into_iter().map(|b| Bytes::from(b)).collect());

        assert!(entry1 > entry2);
    }

    #[test]
    fn compare_entries_equal_single_part() {
        let contents1: Vec<&[u8]> = vec![b"aaaaa"];
        let contents2: Vec<&[u8]> = vec![b"aaaaa"];

        let entry1 = PfcDictEntry::new(contents1.into_iter().map(|b| Bytes::from(b)).collect());
        let entry2 = PfcDictEntry::new(contents2.into_iter().map(|b| Bytes::from(b)).collect());

        assert_eq!(entry1, entry2);
    }

    #[test]
    fn compare_entries_equal_multi_part() {
        let contents1: Vec<&[u8]> = vec![b"aaaaa", b"bcde", b"xyz"];
        let contents2: Vec<&[u8]> = vec![b"aaaaa", b"bcde", b"xyz"];

        let entry1 = PfcDictEntry::new(contents1.into_iter().map(|b| Bytes::from(b)).collect());
        let entry2 = PfcDictEntry::new(contents2.into_iter().map(|b| Bytes::from(b)).collect());

        assert_eq!(entry1, entry2);
    }

    #[test]
    fn compare_entries_equal_but_different_parts() {
        let contents1: Vec<&[u8]> = vec![b"aaaaa", b"bcde", b"xyz"];
        let contents2: Vec<&[u8]> = vec![b"aaa", b"aabcd", b"ex", b"yz"];

        let entry1 = PfcDictEntry::new(contents1.into_iter().map(|b| Bytes::from(b)).collect());
        let entry2 = PfcDictEntry::new(contents2.into_iter().map(|b| Bytes::from(b)).collect());

        assert_eq!(entry1, entry2);
    }

    #[test]
    fn compare_entries_equal_part_lengths_but_less() {
        let contents1: Vec<&[u8]> = vec![b"aaaaa", b"bcde", b"xyz"];
        let contents2: Vec<&[u8]> = vec![b"aaaaa", b"bdde", b"xyz"];

        let entry1 = PfcDictEntry::new(contents1.into_iter().map(|b| Bytes::from(b)).collect());
        let entry2 = PfcDictEntry::new(contents2.into_iter().map(|b| Bytes::from(b)).collect());

        assert!(entry1 < entry2);
    }

    #[test]
    fn compare_entries_equal_part_lengths_but_greater() {
        let contents1: Vec<&[u8]> = vec![b"aaaaa", b"bdde", b"xyz"];
        let contents2: Vec<&[u8]> = vec![b"aaaaa", b"bcde", b"xyz"];

        let entry1 = PfcDictEntry::new(contents1.into_iter().map(|b| Bytes::from(b)).collect());
        let entry2 = PfcDictEntry::new(contents2.into_iter().map(|b| Bytes::from(b)).collect());

        assert!(entry1 > entry2);
    }
}<|MERGE_RESOLUTION|>--- conflicted
+++ resolved
@@ -812,34 +812,6 @@
 
         match pos {
             None => Ok(None),
-<<<<<<< HEAD
-            Some(pos) => match self.index % 8 == 0 {
-                true => {
-                    // this is the start of a block. we expect a 0-delimited cstring
-                    let b = bytes.split_to(pos);
-                    bytes.advance(1);
-                    let s = String::from_utf8(b.to_vec()).expect("expected utf8 string");
-                    self.last = Some(b);
-                    self.index += 1;
-
-                    Ok(Some(s))
-                }
-                false => {
-                    // This is in the middle of some block. we expect a vbyte followed by some 0-delimited cstring
-                    let last = self.last.as_ref().unwrap();
-                    let (prefix_len, vbyte_len) = vbyte::decode_buf(bytes).expect("expected vbyte");
-                    let b = bytes.split_to(pos - vbyte_len);
-                    bytes.advance(1);
-                    let mut full = BytesMut::with_capacity(prefix_len as usize + b.len());
-                    full.extend_from_slice(&last[..prefix_len as usize]);
-                    full.extend_from_slice(&b);
-
-                    let s = String::from_utf8(full.to_vec()).expect("expected utf8 string");
-                    self.last = Some(full);
-                    self.index += 1;
-
-                    Ok(Some(s))
-=======
             Some(pos) => {
                 let b = bytes.split_to(pos);
                 bytes.advance(1);
@@ -863,7 +835,6 @@
 
                         Ok(Some(s))
                     }
->>>>>>> 5f6dfa88
                 }
             }
         }
