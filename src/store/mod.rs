//! High-level API for working with terminus-store.
//!
//! It is expected that most users of this library will work exclusively with the types contained in this module.
pub mod sync;

<<<<<<< HEAD
extern crate tar;
extern crate flate2;

use flate2::Compression;
use flate2::read::GzDecoder;
use flate2::write::GzEncoder;

use futures::prelude::*;
=======
>>>>>>> 077f2d9b
use futures::future;
use futures::prelude::*;
use std::path::PathBuf;
use std::sync::Arc;

use futures_locks::RwLock;

use crate::layer::{
    IdTriple, Layer, LayerBuilder, LayerObjectLookup, LayerPredicateLookup, LayerSubjectLookup,
    ObjectType, StringTriple,
};
use crate::storage::directory::{DirectoryLabelStore, DirectoryLayerStore};
use crate::storage::memory::{MemoryLabelStore, MemoryLayerStore};
use crate::storage::{CachedLayerStore, LabelStore, LayerStore, LockingHashMapLayerCache};

use std::io;

/// A wrapper over a SimpleLayerBuilder, providing a thread-safe sharable interface
///
/// The SimpleLayerBuilder requires one to have a mutable reference to
/// it, and on commit it will be consumed. This builder only requires
/// an immutable reference, and uses a futures-aware read-write lock
/// to synchronize access to it between threads. Also, rather than
/// consuming itself on commit, this wrapper will simply mark itself
/// as having committed, returning errors on further calls.
pub struct StoreLayerBuilder {
    builder: RwLock<Option<Box<dyn LayerBuilder>>>,
    name: [u32; 5],
    store: Store,
}

impl StoreLayerBuilder {
    fn new(store: Store) -> impl Future<Item = Self, Error = io::Error> + Send {
        store.layer_store.create_base_layer().map(|builder| Self {
            name: builder.name(),
            builder: RwLock::new(Some(builder)),
            store,
        })
    }

    fn wrap(builder: Box<dyn LayerBuilder>, store: Store) -> Self {
        StoreLayerBuilder {
            name: builder.name(),
            builder: RwLock::new(Some(builder)),
            store,
        }
    }

    fn with_builder<R: Send + Sync, F: FnOnce(&mut Box<dyn LayerBuilder>) -> R + Send + Sync>(
        &self,
        f: F,
    ) -> impl Future<Item = R, Error = io::Error> + Send {
        self.builder.write().then(|b| {
            let mut builder = b.expect("rwlock write should always succeed");
            match (*builder).as_mut() {
                None => future::err(io::Error::new(
                    io::ErrorKind::InvalidData,
                    "builder has already been committed",
                )),
                Some(builder) => future::ok(f(builder)),
            }
        })
    }

    /// Returns the name of the layer being built
    pub fn name(&self) -> [u32; 5] {
        self.name
    }

    /// Add a string triple
    pub fn add_string_triple(
        &self,
        triple: &StringTriple,
    ) -> impl Future<Item = (), Error = io::Error> + Send {
        let triple = triple.clone();
        self.with_builder(move |b| b.add_string_triple(&triple))
    }

    /// Add an id triple
    pub fn add_id_triple(
        &self,
        triple: IdTriple,
    ) -> impl Future<Item = bool, Error = io::Error> + Send {
        self.with_builder(move |b| b.add_id_triple(triple))
    }

    /// Remove a string triple
    pub fn remove_string_triple(
        &self,
        triple: &StringTriple,
    ) -> impl Future<Item = bool, Error = io::Error> + Send {
        let triple = triple.clone();
        self.with_builder(move |b| b.remove_string_triple(&triple))
    }

    /// Remove an id triple
    pub fn remove_id_triple(
        &self,
        triple: IdTriple,
    ) -> impl Future<Item = bool, Error = io::Error> + Send {
        self.with_builder(move |b| b.remove_id_triple(triple))
    }

    /// Commit the layer to storage
    pub fn commit(&self) -> impl Future<Item = StoreLayer, Error = std::io::Error> + Send {
        let store = self.store.clone();
        let name = self.name;
        self.builder.write().then(move |b| {
            let mut swap = b.expect("rwlock write should always succeed");
            let mut builder = None;

            std::mem::swap(&mut builder, &mut swap);

            let result: Box<dyn Future<Item = _, Error = _> + Send> = match builder {
                None => Box::new(future::err(io::Error::new(
                    io::ErrorKind::InvalidData,
                    "builder has already been committed",
                ))),
                Some(builder) => Box::new(builder.commit_boxed().and_then(move |_| {
                    store.layer_store.get_layer(name).map(move |layer| {
                        StoreLayer::wrap(
                            layer.expect("layer that was just created was not found in store"),
                            store,
                        )
                    })
                })),
            };

            result
        })
    }
}

/// A layer that keeps track of the store it came out of, allowing the creation of a layer builder on top of this layer
#[derive(Clone)]
pub struct StoreLayer {
    // TODO this Arc here is not great
    layer: Arc<dyn Layer>,
    store: Store,
}

impl StoreLayer {
    fn wrap(layer: Arc<dyn Layer>, store: Store) -> Self {
        StoreLayer { layer, store }
    }

    /// Create a layer builder based on this layer
    pub fn open_write(&self) -> impl Future<Item = StoreLayerBuilder, Error = io::Error> + Send {
        let store = self.store.clone();
        self.store
            .layer_store
            .create_child_layer(self.layer.name())
            .map(move |layer| StoreLayerBuilder::wrap(layer, store))
    }

    pub fn parent(&self) -> Option<StoreLayer> {
        let parent = self.layer.parent();

        parent.map(|p| StoreLayer {
            // TODO Arc here is not great because of this particular clone
            layer: p.clone_boxed().into(),
            store: self.store.clone(),
        })
    }
}

impl Layer for StoreLayer {
    fn name(&self) -> [u32; 5] {
        self.layer.name()
    }

    fn names(&self) -> Vec<[u32;5]> {
        self.layer.names()
    }

    fn parent(&self) -> Option<&dyn Layer> {
        self.layer.parent()
    }

    fn node_and_value_count(&self) -> usize {
        self.layer.node_and_value_count()
    }

    fn node_dict_id(&self, subject: &str) -> Option<u64> {
        self.layer.node_dict_id(subject)
    }

    fn node_dict_len(&self) -> usize {
        self.layer.node_dict_len()
    }

    fn node_dict_get(&self, id: usize) -> Option<String> {
        self.layer.node_dict_get(id)
    }

    fn value_dict_len(&self) -> usize {
        self.layer.value_dict_len()
    }

    fn value_dict_id(&self, value: &str) -> Option<u64> {
        self.layer.value_dict_id(value)
    }

    fn value_dict_get(&self, id: usize) -> Option<String> {
        self.layer.value_dict_get(id)
    }

    fn predicate_dict_id(&self, predicate: &str) -> Option<u64> {
        self.layer.predicate_dict_id(predicate)
    }

    fn predicate_dict_len(&self) -> usize {
        self.layer.predicate_dict_len()
    }

    fn predicate_dict_get(&self, id: usize) -> Option<String> {
        self.layer.predicate_dict_get(id)
    }

    fn predicate_count(&self) -> usize {
        self.layer.predicate_count()
    }

    fn subject_id(&self, subject: &str) -> Option<u64> {
        self.layer.subject_id(subject)
    }

    fn predicate_id(&self, predicate: &str) -> Option<u64> {
        self.layer.predicate_id(predicate)
    }

    fn object_node_id(&self, object: &str) -> Option<u64> {
        self.layer.object_node_id(object)
    }

    fn object_value_id(&self, object: &str) -> Option<u64> {
        self.layer.object_value_id(object)
    }

    fn id_subject(&self, id: u64) -> Option<String> {
        self.layer.id_subject(id)
    }

    fn id_predicate(&self, id: u64) -> Option<String> {
        self.layer.id_predicate(id)
    }

    fn id_object(&self, id: u64) -> Option<ObjectType> {
        self.layer.id_object(id)
    }

    fn subject_additions(&self) -> Box<dyn Iterator<Item = Box<dyn LayerSubjectLookup>>> {
        self.layer.subject_additions()
    }

    fn subject_removals(&self) -> Box<dyn Iterator<Item = Box<dyn LayerSubjectLookup>>> {
        self.layer.subject_removals()
    }

    fn lookup_subject_addition(&self, subject: u64) -> Option<Box<dyn LayerSubjectLookup>> {
        self.layer.lookup_subject_addition(subject)
    }

    fn lookup_subject_removal(&self, subject: u64) -> Option<Box<dyn LayerSubjectLookup>> {
        self.layer.lookup_subject_removal(subject)
    }

    fn object_additions(&self) -> Box<dyn Iterator<Item = Box<dyn LayerObjectLookup>>> {
        self.layer.object_additions()
    }

    fn object_removals(&self) -> Box<dyn Iterator<Item = Box<dyn LayerObjectLookup>>> {
        self.layer.object_removals()
    }

    fn lookup_object_addition(&self, object: u64) -> Option<Box<dyn LayerObjectLookup>> {
        self.layer.lookup_object_addition(object)
    }

    fn lookup_object_removal(&self, object: u64) -> Option<Box<dyn LayerObjectLookup>> {
        self.layer.lookup_object_removal(object)
    }

    fn lookup_predicate_addition(&self, predicate: u64) -> Option<Box<dyn LayerPredicateLookup>> {
        self.layer.lookup_predicate_addition(predicate)
    }

    fn lookup_predicate_removal(&self, predicate: u64) -> Option<Box<dyn LayerPredicateLookup>> {
        self.layer.lookup_predicate_removal(predicate)
    }

    fn clone_boxed(&self) -> Box<dyn Layer> {
        Box::new(self.clone())
    }
}

/// A named graph in terminus-store.
///
/// Named graphs in terminus-store are basically just a label pointing
/// to a layer. Opening a read transaction to a named graph is just
/// getting hold of the layer it points at, as layers are
/// read-only. Writing to a named graph is just making it point to a
/// new layer.
pub struct NamedGraph {
    label: String,
    store: Store,
}

impl NamedGraph {
    fn new(label: String, store: Store) -> Self {
        NamedGraph { label, store }
    }

    pub fn name(&self) -> &str {
        &self.label
    }

    /// Returns the layer this database points at
    pub fn head(&self) -> impl Future<Item = Option<StoreLayer>, Error = io::Error> + Send {
        let store = self.store.clone();
        store
            .label_store
            .get_label(&self.label)
            .and_then(move |new_label| match new_label {
                None => Box::new(future::err(io::Error::new(
                    io::ErrorKind::NotFound,
                    "database not found",
                ))),
                Some(new_label) => {
                    let result: Box<dyn Future<Item = _, Error = _> + Send> = match new_label.layer
                    {
                        None => Box::new(future::ok(None)),
                        Some(layer) => {
                            Box::new(store.layer_store.get_layer(layer).map(move |layer| {
                                layer.map(move |layer| StoreLayer::wrap(layer, store))
                            }))
                        }
                    };
                    result
                }
            })
    }

    /// Set the database label to the given layer if it is a valid ancestor, returning false otherwise
    pub fn set_head(
        &self,
        layer: &StoreLayer,
    ) -> impl Future<Item = bool, Error = io::Error> + Send {
        let store = self.store.clone();
        let layer_name = layer.name();
        let cloned_layer = layer.layer.clone();
        store
            .label_store
            .get_label(&self.label)
            .and_then(move |label| {
                let result: Box<dyn Future<Item = _, Error = _> + Send> = match label {
                    None => Box::new(future::err(io::Error::new(
                        io::ErrorKind::NotFound,
                        "label not found",
                    ))),
                    Some(label) => Box::new(
                        {
                            let result: Box<dyn Future<Item = _, Error = _> + Send> = match label
                                .layer
                            {
                                None => Box::new(future::ok(true)),
                                Some(layer_name) => Box::new(
                                    store.layer_store.get_layer(layer_name).map(move |l| {
                                        l.map(|l| l.is_ancestor_of(&*cloned_layer)).unwrap_or(false)
                                    }),
                                ),
                            };

                            result
                        }
                        .and_then(move |b| {
                            let result: Box<dyn Future<Item = _, Error = _> + Send> = if b {
                                Box::new(
                                    store
                                        .label_store
                                        .set_label(&label, layer_name)
                                        .map(|_| true),
                                )
                            } else {
                                Box::new(future::ok(false))
                            };

                            result
                        }),
                    ),
                };
                result
            })
    }
}

/// A store, storing a set of layers and database labels pointing to these layers
#[derive(Clone)]
pub struct Store {
    label_store: Arc<dyn LabelStore>,
    layer_store: Arc<dyn LayerStore>,
}

impl Store {
    /// Create a new store from the given label and layer store
    pub fn new<Labels: 'static + LabelStore, Layers: 'static + LayerStore>(
        label_store: Labels,
        layer_store: Layers,
    ) -> Store {
        Store {
            label_store: Arc::new(label_store),
            layer_store: Arc::new(layer_store),
        }
    }

    /// Create a new database with the given name
    ///
    /// If the database already exists, this will return an error
    pub fn create(
        &self,
        label: &str,
    ) -> impl Future<Item = NamedGraph, Error = std::io::Error> + Send {
        let store = self.clone();
        self.label_store
            .create_label(label)
            .map(move |label| NamedGraph::new(label.name, store))
    }

    /// Open an existing database with the given name, or None if it does not exist
    pub fn open(
        &self,
        label: &str,
    ) -> impl Future<Item = Option<NamedGraph>, Error = std::io::Error> {
        let store = self.clone();
        self.label_store
            .get_label(label)
            .map(move |label| label.map(|label| NamedGraph::new(label.name, store)))
    }

    pub fn get_layer_from_id(
        &self,
        layer: [u32; 5],
    ) -> impl Future<Item = Option<StoreLayer>, Error = std::io::Error> {
        let store = self.clone();
        self.layer_store
            .get_layer(layer)
            .map(move |layer| layer.map(move |l| StoreLayer::wrap(l, store)))
    }

    /// Create a base layer builder, unattached to any database label
    ///
    /// After having committed it, use `set_head` on a `NamedGraph` to attach it.
    pub fn create_base_layer(
        &self,
    ) -> impl Future<Item = StoreLayerBuilder, Error = io::Error> + Send {
        StoreLayerBuilder::new(self.clone())
    }
}

/// Open a store that is entirely in memory
///
/// This is useful for testing purposes, or if the database is only going to be used for caching purposes
pub fn open_memory_store() -> Store {
    Store::new(
        MemoryLabelStore::new(),
        CachedLayerStore::new(MemoryLayerStore::new(), LockingHashMapLayerCache::new()),
    )
}

/// Open a store that stores its data in the given directory
pub fn open_directory_store<P: Into<PathBuf>>(path: P) -> Store {
    let p = path.into();
    Store::new(
        DirectoryLabelStore::new(p.clone()),
        CachedLayerStore::new(DirectoryLayerStore::new(p), LockingHashMapLayerCache::new()),
    )
}

/// Creates a tar.gz of specific labels and layers
pub fn serialize_directory_store<P:Into<PathBuf>>(path: P, label_names: Vec<&str>, layer_ids: Vec<&str>) -> Vec<u8> {
    let tar_gz: Vec<u8> = vec![];
    let mut enc = GzEncoder::new(tar_gz, Compression::default());
    {
        let mut tar = tar::Builder::new(&mut enc);
        let p = path.into();
        for id in layer_ids {
            let mut layer_path = p.clone();
            layer_path.push(id);
            tar.append_path(layer_path).unwrap();
        }
        for name in label_names {
            let mut label_path = p.clone();
            label_path.push(name);
            tar.append_path(label_path).unwrap();
        }
    }
    // TODO: Proper error handling
    enc.finish().unwrap()
}

pub fn deserialize_directory_store<P:Into<PathBuf>>(directory_store_path: P, tar_path: P) -> Result<(), std::io::Error> {
    let tar_gz = std::fs::File::open(tar_path.into())?;
    let tar = GzDecoder::new(tar_gz);
    let mut archive = tar::Archive::new(tar);
    archive.unpack(directory_store_path.into())
}

#[cfg(test)]
mod tests {
    use super::*;
    use futures::sync::oneshot;
    use tempfile::tempdir;
    use tokio::runtime::Runtime;

    #[test]
    fn create_and_manipulate_memory_database() {
        let runtime = Runtime::new().unwrap();

        let store = open_memory_store();
        let database = oneshot::spawn(store.create("foodb"), &runtime.executor())
            .wait()
            .unwrap();

        let head = oneshot::spawn(database.head(), &runtime.executor())
            .wait()
            .unwrap();
        assert!(head.is_none());

        let mut builder = oneshot::spawn(store.create_base_layer(), &runtime.executor())
            .wait()
            .unwrap();
        oneshot::spawn(
            builder.add_string_triple(&StringTriple::new_value("cow", "says", "moo")),
            &runtime.executor(),
        )
        .wait()
        .unwrap();

        let layer = oneshot::spawn(builder.commit(), &runtime.executor())
            .wait()
            .unwrap();
        assert!(
            oneshot::spawn(database.set_head(&layer), &runtime.executor())
                .wait()
                .unwrap()
        );

        builder = oneshot::spawn(layer.open_write(), &runtime.executor())
            .wait()
            .unwrap();
        oneshot::spawn(
            builder.add_string_triple(&StringTriple::new_value("pig", "says", "oink")),
            &runtime.executor(),
        )
        .wait()
        .unwrap();

        let layer2 = oneshot::spawn(builder.commit(), &runtime.executor())
            .wait()
            .unwrap();
        assert!(
            oneshot::spawn(database.set_head(&layer2), &runtime.executor())
                .wait()
                .unwrap()
        );
        let layer2_name = layer2.name();

        let layer = oneshot::spawn(database.head(), &runtime.executor())
            .wait()
            .unwrap()
            .unwrap();

        assert_eq!(layer2_name, layer.name());
        assert!(layer.string_triple_exists(&StringTriple::new_value("cow", "says", "moo")));
        assert!(layer.string_triple_exists(&StringTriple::new_value("pig", "says", "oink")));
    }

    #[test]
    fn create_and_manipulate_directory_database() {
        let runtime = Runtime::new().unwrap();
        let dir = tempdir().unwrap();

        let store = open_directory_store(dir.path());
        let database = oneshot::spawn(store.create("foodb"), &runtime.executor())
            .wait()
            .unwrap();

        let head = oneshot::spawn(database.head(), &runtime.executor())
            .wait()
            .unwrap();
        assert!(head.is_none());

        let mut builder = oneshot::spawn(store.create_base_layer(), &runtime.executor())
            .wait()
            .unwrap();
        oneshot::spawn(
            builder.add_string_triple(&StringTriple::new_value("cow", "says", "moo")),
            &runtime.executor(),
        )
        .wait()
        .unwrap();

        let layer = oneshot::spawn(builder.commit(), &runtime.executor())
            .wait()
            .unwrap();
        assert!(
            oneshot::spawn(database.set_head(&layer), &runtime.executor())
                .wait()
                .unwrap()
        );

        builder = oneshot::spawn(layer.open_write(), &runtime.executor())
            .wait()
            .unwrap();
        oneshot::spawn(
            builder.add_string_triple(&StringTriple::new_value("pig", "says", "oink")),
            &runtime.executor(),
        )
        .wait()
        .unwrap();

        let layer2 = oneshot::spawn(builder.commit(), &runtime.executor())
            .wait()
            .unwrap();
        assert!(
            oneshot::spawn(database.set_head(&layer2), &runtime.executor())
                .wait()
                .unwrap()
        );
        let layer2_name = layer2.name();

        let layer = oneshot::spawn(database.head(), &runtime.executor())
            .wait()
            .unwrap()
            .unwrap();

        assert_eq!(layer2_name, layer.name());
        assert!(layer.string_triple_exists(&StringTriple::new_value("cow", "says", "moo")));
        assert!(layer.string_triple_exists(&StringTriple::new_value("pig", "says", "oink")));
    }

    #[test]
    fn create_layer_and_retrieve_it_by_id() {
        let runtime = Runtime::new().unwrap();

        let store = open_memory_store();
        let builder = oneshot::spawn(store.create_base_layer(), &runtime.executor())
            .wait()
            .unwrap();
        oneshot::spawn(
            builder.add_string_triple(&StringTriple::new_value("cow", "says", "moo")),
            &runtime.executor(),
        )
        .wait()
        .unwrap();

        let layer = oneshot::spawn(builder.commit(), &runtime.executor())
            .wait()
            .unwrap();

        let id = layer.name();

        let layer2 = oneshot::spawn(store.get_layer_from_id(id), &runtime.executor())
            .wait()
            .unwrap()
            .unwrap();
        assert!(layer2.string_triple_exists(&StringTriple::new_value("cow", "says", "moo")));
    }
}<|MERGE_RESOLUTION|>--- conflicted
+++ resolved
@@ -3,17 +3,13 @@
 //! It is expected that most users of this library will work exclusively with the types contained in this module.
 pub mod sync;
 
-<<<<<<< HEAD
+extern crate flate2;
 extern crate tar;
-extern crate flate2;
-
-use flate2::Compression;
+
 use flate2::read::GzDecoder;
 use flate2::write::GzEncoder;
-
-use futures::prelude::*;
-=======
->>>>>>> 077f2d9b
+use flate2::Compression;
+
 use futures::future;
 use futures::prelude::*;
 use std::path::PathBuf;
@@ -185,7 +181,7 @@
         self.layer.name()
     }
 
-    fn names(&self) -> Vec<[u32;5]> {
+    fn names(&self) -> Vec<[u32; 5]> {
         self.layer.names()
     }
 
@@ -493,7 +489,11 @@
 }
 
 /// Creates a tar.gz of specific labels and layers
-pub fn serialize_directory_store<P:Into<PathBuf>>(path: P, label_names: Vec<&str>, layer_ids: Vec<&str>) -> Vec<u8> {
+pub fn serialize_directory_store<P: Into<PathBuf>>(
+    path: P,
+    label_names: &[&str],
+    layer_ids: &[&str],
+) -> Vec<u8> {
     let tar_gz: Vec<u8> = vec![];
     let mut enc = GzEncoder::new(tar_gz, Compression::default());
     {
@@ -514,7 +514,10 @@
     enc.finish().unwrap()
 }
 
-pub fn deserialize_directory_store<P:Into<PathBuf>>(directory_store_path: P, tar_path: P) -> Result<(), std::io::Error> {
+pub fn deserialize_directory_store<P: Into<PathBuf>>(
+    directory_store_path: P,
+    tar_path: P,
+) -> Result<(), std::io::Error> {
     let tar_gz = std::fs::File::open(tar_path.into())?;
     let tar = GzDecoder::new(tar_gz);
     let mut archive = tar::Archive::new(tar);
